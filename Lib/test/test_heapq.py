"""Unittests for heapq."""

import sys
import random

from test import support
from unittest import TestCase, skipUnless

py_heapq = support.import_fresh_module('heapq', blocked=['_heapq'])
c_heapq = support.import_fresh_module('heapq', fresh=['_heapq'])

# _heapq.nlargest/nsmallest are saved in heapq._nlargest/_smallest when
# _heapq is imported, so check them there
func_names = ['heapify', 'heappop', 'heappush', 'heappushpop',
              'heapreplace', '_nlargest', '_nsmallest']

class TestModules(TestCase):
    def test_py_functions(self):
        for fname in func_names:
            self.assertEqual(getattr(py_heapq, fname).__module__, 'heapq')

    @skipUnless(c_heapq, 'requires _heapq')
    def test_c_functions(self):
        for fname in func_names:
            self.assertEqual(getattr(c_heapq, fname).__module__, '_heapq')


class TestHeap(TestCase):
    module = None

    def test_push_pop(self):
        # 1) Push 256 random numbers and pop them off, verifying all's OK.
        heap = []
        data = []
        self.check_invariant(heap)
        for i in range(256):
            item = random.random()
            data.append(item)
            self.module.heappush(heap, item)
            self.check_invariant(heap)
        results = []
        while heap:
            item = self.module.heappop(heap)
            self.check_invariant(heap)
            results.append(item)
        data_sorted = data[:]
        data_sorted.sort()
        self.assertEqual(data_sorted, results)
        # 2) Check that the invariant holds for a sorted array
        self.check_invariant(results)

        self.assertRaises(TypeError, self.module.heappush, [])
        try:
            self.assertRaises(TypeError, self.module.heappush, None, None)
            self.assertRaises(TypeError, self.module.heappop, None)
        except AttributeError:
            pass

    def check_invariant(self, heap):
        # Check the heap invariant.
        for pos, item in enumerate(heap):
            if pos: # pos 0 has no parent
                parentpos = (pos-1) >> 1
                self.assertTrue(heap[parentpos] <= item)

    def test_heapify(self):
        for size in range(30):
            heap = [random.random() for dummy in range(size)]
            self.module.heapify(heap)
            self.check_invariant(heap)

        self.assertRaises(TypeError, self.module.heapify, None)

    def test_naive_nbest(self):
        data = [random.randrange(2000) for i in range(1000)]
        heap = []
        for item in data:
            self.module.heappush(heap, item)
            if len(heap) > 10:
                self.module.heappop(heap)
        heap.sort()
        self.assertEqual(heap, sorted(data)[-10:])

    def heapiter(self, heap):
        # An iterator returning a heap's elements, smallest-first.
        try:
            while 1:
                yield self.module.heappop(heap)
        except IndexError:
            pass

    def test_nbest(self):
        # Less-naive "N-best" algorithm, much faster (if len(data) is big
        # enough <wink>) than sorting all of data.  However, if we had a max
        # heap instead of a min heap, it could go faster still via
        # heapify'ing all of data (linear time), then doing 10 heappops
        # (10 log-time steps).
        data = [random.randrange(2000) for i in range(1000)]
        heap = data[:10]
        self.module.heapify(heap)
        for item in data[10:]:
            if item > heap[0]:  # this gets rarer the longer we run
                self.module.heapreplace(heap, item)
        self.assertEqual(list(self.heapiter(heap)), sorted(data)[-10:])

        self.assertRaises(TypeError, self.module.heapreplace, None)
        self.assertRaises(TypeError, self.module.heapreplace, None, None)
        self.assertRaises(IndexError, self.module.heapreplace, [], None)

    def test_nbest_with_pushpop(self):
        data = [random.randrange(2000) for i in range(1000)]
        heap = data[:10]
        self.module.heapify(heap)
        for item in data[10:]:
            self.module.heappushpop(heap, item)
        self.assertEqual(list(self.heapiter(heap)), sorted(data)[-10:])
        self.assertEqual(self.module.heappushpop([], 'x'), 'x')

    def test_heappushpop(self):
        h = []
        x = self.module.heappushpop(h, 10)
        self.assertEqual((h, x), ([], 10))

        h = [10]
        x = self.module.heappushpop(h, 10.0)
        self.assertEqual((h, x), ([10], 10.0))
        self.assertEqual(type(h[0]), int)
        self.assertEqual(type(x), float)

        h = [10];
        x = self.module.heappushpop(h, 9)
        self.assertEqual((h, x), ([10], 9))

        h = [10];
        x = self.module.heappushpop(h, 11)
        self.assertEqual((h, x), ([11], 10))

    def test_heapsort(self):
        # Exercise everything with repeated heapsort checks
        for trial in range(100):
            size = random.randrange(50)
            data = [random.randrange(25) for i in range(size)]
            if trial & 1:     # Half of the time, use heapify
                heap = data[:]
                self.module.heapify(heap)
            else:             # The rest of the time, use heappush
                heap = []
                for item in data:
                    self.module.heappush(heap, item)
            heap_sorted = [self.module.heappop(heap) for i in range(size)]
            self.assertEqual(heap_sorted, sorted(data))

    def test_merge(self):
        inputs = []
        for i in range(random.randrange(5)):
            row = sorted(random.randrange(1000) for j in range(random.randrange(10)))
            inputs.append(row)
        self.assertEqual(sorted(chain(*inputs)), list(self.module.merge(*inputs)))
        self.assertEqual(list(self.module.merge()), [])

    def test_merge_stability(self):
        class Int(int):
            pass
        inputs = [[], [], [], []]
        for i in range(20000):
            stream = random.randrange(4)
            x = random.randrange(500)
            obj = Int(x)
            obj.pair = (x, stream)
            inputs[stream].append(obj)
        for stream in inputs:
            stream.sort()
        result = [i.pair for i in self.module.merge(*inputs)]
        self.assertEqual(result, sorted(result))

    def test_nsmallest(self):
        data = [(random.randrange(2000), i) for i in range(1000)]
        for f in (None, lambda x:  x[0] * 547 % 2000):
            for n in (0, 1, 2, 10, 100, 400, 999, 1000, 1100):
                self.assertEqual(list(self.module.nsmallest(n, data)),
                                 sorted(data)[:n])
                self.assertEqual(list(self.module.nsmallest(n, data, key=f)),
                                 sorted(data, key=f)[:n])

    def test_nlargest(self):
        data = [(random.randrange(2000), i) for i in range(1000)]
        for f in (None, lambda x:  x[0] * 547 % 2000):
            for n in (0, 1, 2, 10, 100, 400, 999, 1000, 1100):
                self.assertEqual(list(self.module.nlargest(n, data)),
                                 sorted(data, reverse=True)[:n])
                self.assertEqual(list(self.module.nlargest(n, data, key=f)),
                                 sorted(data, key=f, reverse=True)[:n])


class TestHeapPython(TestHeap):
    module = py_heapq


@skipUnless(c_heapq, 'requires _heapq')
class TestHeapC(TestHeap):
    module = c_heapq

    def test_comparison_operator(self):
        # Issue 3501: Make sure heapq works with both __lt__
        # For python 3.0, __le__ alone is not enough
        def hsort(data, comp):
            data = [comp(x) for x in data]
            self.module.heapify(data)
            return [self.module.heappop(data).x for i in range(len(data))]
        class LT:
            def __init__(self, x):
                self.x = x
            def __lt__(self, other):
                return self.x > other.x
        class LE:
            def __init__(self, x):
                self.x = x
            def __le__(self, other):
                return self.x >= other.x
        data = [random.random() for i in range(100)]
        target = sorted(data, reverse=True)
        self.assertEqual(hsort(data, LT), target)
        self.assertRaises(TypeError, data, LE)


#==============================================================================

class LenOnly:
    "Dummy sequence class defining __len__ but not __getitem__."
    def __len__(self):
        return 10

class GetOnly:
    "Dummy sequence class defining __getitem__ but not __len__."
    def __getitem__(self, ndx):
        return 10

class CmpErr:
    "Dummy element that always raises an error during comparison"
    def __eq__(self, other):
        raise ZeroDivisionError
    __ne__ = __lt__ = __le__ = __gt__ = __ge__ = __eq__

def R(seqn):
    'Regular generator'
    for i in seqn:
        yield i

class G:
    'Sequence using __getitem__'
    def __init__(self, seqn):
        self.seqn = seqn
    def __getitem__(self, i):
        return self.seqn[i]

class I:
    'Sequence using iterator protocol'
    def __init__(self, seqn):
        self.seqn = seqn
        self.i = 0
    def __iter__(self):
        return self
    def __next__(self):
        if self.i >= len(self.seqn): raise StopIteration
        v = self.seqn[self.i]
        self.i += 1
        return v

class Ig:
    'Sequence using iterator protocol defined with a generator'
    def __init__(self, seqn):
        self.seqn = seqn
        self.i = 0
    def __iter__(self):
        for val in self.seqn:
            yield val

class X:
    'Missing __getitem__ and __iter__'
    def __init__(self, seqn):
        self.seqn = seqn
        self.i = 0
    def __next__(self):
        if self.i >= len(self.seqn): raise StopIteration
        v = self.seqn[self.i]
        self.i += 1
        return v

class N:
    'Iterator missing __next__()'
    def __init__(self, seqn):
        self.seqn = seqn
        self.i = 0
    def __iter__(self):
        return self

class E:
    'Test propagation of exceptions'
    def __init__(self, seqn):
        self.seqn = seqn
        self.i = 0
    def __iter__(self):
        return self
    def __next__(self):
        3 // 0

class S:
    'Test immediate stop'
    def __init__(self, seqn):
        pass
    def __iter__(self):
        return self
    def __next__(self):
        raise StopIteration

from itertools import chain
def L(seqn):
    'Test multiple tiers of iterators'
    return chain(map(lambda x:x, R(Ig(G(seqn)))))

<<<<<<< HEAD
class TestErrorHandling(unittest.TestCase):
    module = None
=======

@skipUnless(c_heapq, 'requires _heapq')
class TestErrorHandling(TestCase):
    # only for C implementation
    module = c_heapq
>>>>>>> 8269a44d

    def test_non_sequence(self):
        for f in (self.module.heapify, self.module.heappop):
            self.assertRaises((TypeError, AttributeError), f, 10)
        for f in (self.module.heappush, self.module.heapreplace,
                  self.module.nlargest, self.module.nsmallest):
            self.assertRaises((TypeError, AttributeError), f, 10, 10)

    def test_len_only(self):
        for f in (self.module.heapify, self.module.heappop):
            self.assertRaises((TypeError, AttributeError), f, LenOnly())
        for f in (self.module.heappush, self.module.heapreplace):
            self.assertRaises((TypeError, AttributeError), f, LenOnly(), 10)
        for f in (self.module.nlargest, self.module.nsmallest):
            self.assertRaises(TypeError, f, 2, LenOnly())

    def test_get_only(self):
        for f in (self.module.heapify, self.module.heappop):
            self.assertRaises(TypeError, f, GetOnly())
        for f in (self.module.heappush, self.module.heapreplace):
            self.assertRaises(TypeError, f, GetOnly(), 10)
        for f in (self.module.nlargest, self.module.nsmallest):
            self.assertRaises(TypeError, f, 2, GetOnly())

    def test_get_only(self):
        seq = [CmpErr(), CmpErr(), CmpErr()]
        for f in (self.module.heapify, self.module.heappop):
            self.assertRaises(ZeroDivisionError, f, seq)
        for f in (self.module.heappush, self.module.heapreplace):
            self.assertRaises(ZeroDivisionError, f, seq, 10)
        for f in (self.module.nlargest, self.module.nsmallest):
            self.assertRaises(ZeroDivisionError, f, 2, seq)

    def test_arg_parsing(self):
        for f in (self.module.heapify, self.module.heappop,
                  self.module.heappush, self.module.heapreplace,
                  self.module.nlargest, self.module.nsmallest):
            self.assertRaises((TypeError, AttributeError), f, 10)

    def test_iterable_args(self):
        for f in (self.module.nlargest, self.module.nsmallest):
            for s in ("123", "", range(1000), (1, 1.2), range(2000,2200,5)):
                for g in (G, I, Ig, L, R):
                    self.assertEqual(list(f(2, g(s))), list(f(2,s)))
                self.assertEqual(list(f(2, S(s))), [])
                self.assertRaises(TypeError, f, 2, X(s))
                self.assertRaises(TypeError, f, 2, N(s))
                self.assertRaises(ZeroDivisionError, f, 2, E(s))

class TestErrorHandlingPython(TestErrorHandling):
    module = py_heapq

class TestErrorHandlingC(TestErrorHandling):
    module = c_heapq


#==============================================================================


def test_main(verbose=None):
<<<<<<< HEAD
    test_classes = [TestHeapPython, TestHeapC, TestErrorHandlingPython,
                    TestErrorHandlingC]
=======
    from types import BuiltinFunctionType

    test_classes = [TestModules, TestHeapPython, TestHeapC, TestErrorHandling]
>>>>>>> 8269a44d
    support.run_unittest(*test_classes)

    # verify reference counting
    if verbose and hasattr(sys, "gettotalrefcount"):
        import gc
        counts = [None] * 5
        for i in range(len(counts)):
            support.run_unittest(*test_classes)
            gc.collect()
            counts[i] = sys.gettotalrefcount()
        print(counts)

if __name__ == "__main__":
    test_main(verbose=True)<|MERGE_RESOLUTION|>--- conflicted
+++ resolved
@@ -318,16 +318,9 @@
     'Test multiple tiers of iterators'
     return chain(map(lambda x:x, R(Ig(G(seqn)))))
 
-<<<<<<< HEAD
-class TestErrorHandling(unittest.TestCase):
+
+class TestErrorHandling(TestCase):
     module = None
-=======
-
-@skipUnless(c_heapq, 'requires _heapq')
-class TestErrorHandling(TestCase):
-    # only for C implementation
-    module = c_heapq
->>>>>>> 8269a44d
 
     def test_non_sequence(self):
         for f in (self.module.heapify, self.module.heappop):
@@ -377,9 +370,11 @@
                 self.assertRaises(TypeError, f, 2, N(s))
                 self.assertRaises(ZeroDivisionError, f, 2, E(s))
 
+
 class TestErrorHandlingPython(TestErrorHandling):
     module = py_heapq
 
+@skipUnless(c_heapq, 'requires _heapq')
 class TestErrorHandlingC(TestErrorHandling):
     module = c_heapq
 
@@ -388,14 +383,8 @@
 
 
 def test_main(verbose=None):
-<<<<<<< HEAD
-    test_classes = [TestHeapPython, TestHeapC, TestErrorHandlingPython,
-                    TestErrorHandlingC]
-=======
-    from types import BuiltinFunctionType
-
-    test_classes = [TestModules, TestHeapPython, TestHeapC, TestErrorHandling]
->>>>>>> 8269a44d
+    test_classes = [TestModules, TestHeapPython, TestHeapC,
+                    TestErrorHandlingPython, TestErrorHandlingC]
     support.run_unittest(*test_classes)
 
     # verify reference counting
