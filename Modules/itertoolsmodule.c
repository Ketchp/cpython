--- conflicted
+++ resolved
@@ -983,14 +983,8 @@
 
     if (!PyArg_ParseTuple(state, "O!i", &PyList_Type, &saved, &firstpass))
         return NULL;
-<<<<<<< HEAD
     Py_INCREF(saved);
-    Py_CLEAR(lz->saved);
-    lz->saved = saved;
-=======
-    Py_XINCREF(saved);
     Py_SETREF(lz->saved, saved);
->>>>>>> 4a1e70fc
     lz->firstpass = firstpass != 0;
     lz->index = 0;
     Py_RETURN_NONE;
